//! Support for processes granting memory from their allocations to the kernel.
//!
//!
//!
//! ## Grant Overview
//!
//! Grants allow capsules to dynamically allocate memory from a process to hold
//! state on the process's behalf.
//!
//! Each capsule that wishes to do this needs to have a `Grant` type. `Grant`s
//! are created at boot, and each have a unique ID and a type `T`. This type
//! only allows the capsule to allocate memory from a process in the future. It
//! does not initially represent any allocated memory.
//!
//! When a capsule does wish to use its `Grant` to allocate memory from a
//! process, it must "enter" the `Grant` with a specific `ProcessId`. Entering a
//! `Grant` for a specific process instructs the core kernel to create an object
//! `T` in the process's memory space and provide the capsule with access to it.
//! If the `Grant` has not previously been entered for that process, the memory
//! for object `T` will be allocated from the "grant region" within the
//! kernel-accessible portion of the process's memory.
//!
//! If a `Grant` has never been entered for a process, the object `T` will _not_
//! be allocated in that process's grant region, even if the `Grant` has been
//! entered for other processes.
//!
//! The type `T` of a `Grant` is fixed in size. That is, when a `Grant` is
//! entered for a process the resulting allocated object will be the size of
//! `SizeOf<T>`. If capsules need additional process-specific memory for their
//! operation, they can use an `Allocator` to request additional memory from
//! the process's grant region.
//!
//! ```text,ignore
//!                            ┌──────────────────┐
//!                            │                  │
//!                            │ Capsule          │
//!                            │                  │
//!                            └─┬────────────────┘
//!                              │ Capsules hold
//!                              │ references to
//!                              │ grants.
//!                              ▼
//!                            ┌──────────────────┐
//!                            │ Grant            │
//!                            │                  │
//!  Process Memory            │ Type: T          │
//! ┌────────────────────────┐ │ Number: 1        │
//! │  ...                   │ └───┬─────────────┬┘
//! ├────────────────────────┤     │Each Grant   │
//! │ Grant       ptr 0      │     │has a pointer│
//! │ Pointers    ptr 1 ───┐ │ ◄───┘per process. │
//! │             ...      │ │                   │
//! │             ptr N    │ │                   │
//! ├──────────────────────┼─┤                   │
//! │  ...                 │ │                   │
//! ├──────────────────────┼─┤                   │
//! │ Grant Region         │ │     When a Grant  │
//! │                      │ │     is allocated  │
//! │ ┌─────────────────┐  │ │     for a process │
//! │ │ Allocated Grant │  │ │ ◄─────────────────┘
//! │ │                 │  │ │     it uses memory
//! │ │  [ SizeOf<T> ]  │  │ │     from the grant
//! │ │                 │  │ │     region.
//! │ └─────────────────┘◄─┘ │
//! │                        │
//! │ ┌─────────────────┐    │
//! │ │ Custom Grant    │    │ ◄── Capsules can
//! │ │                 │    │     allocate extra
//! │ └─────────────────┘    │     memory if needed.
//! │                        │
//! ├─kernel_brk─────────────┤
//! │                        │
//! │ ...                    │
//! └────────────────────────┘
//! ```
//!
//! ## Grant Mechanisms and Types
//!
//! Here is an overview of the types used by grant.rs to implement the Grant
//! functionality in Tock:
//!
//! ```text,ignore
//!                         ┌──────────────────────────┐
//!                         │ struct Grant<T> {        │
//!                         │   number: usize          │
//!                         │ }                        ├─┐
//! Entering a Grant for a  └──┬───────────────────────┘ │
//! process causes the         │                         │
//! memory for T to be         │ .enter(ProcessId)       │ .enter(ProcessId, fn)
//! allocated.                 ▼                         │
//!                         ┌──────────────────────────┐ │ For convenience,
//! ProcessGrant represents │ struct ProcessGrant<T> { │ │ allocating and getting
//! a Grant allocated for a │   number: usize          │ │ access to the T object
//! specific process.       │   process: &Process      │ │ is combined in one
//!                         │ }                        │ │ .enter() call.
//! A provided closure      └──┬───────────────────────┘ │
//! is given access to         │                         │
//! the underlying memory      │ .enter(fn)              │
//! where the T is stored.     ▼                         │
//!                         ┌──────────────────────────┐ │
//! GrantMemory wraps the   │ struct GrantMemory<T> {  │◄┘
//! type and provides       │   data: &mut T           │
//! mutable access.         │ }                        │
//!                         └──┬───────────────────────┘
//! The actual object T can    │
//! only be accessed inside    │ fn(mem: &GrantMemory)
//! the closure.               ▼
//! ```

use core::marker::PhantomData;
use core::mem::{align_of, size_of};
use core::ops::{Deref, DerefMut};
use core::ptr::{write, NonNull};

use crate::process::{Error, Process, ProcessCustomGrantIdentifer, ProcessId};
use crate::sched::Kernel;
<<<<<<< HEAD
use crate::upcall::{AppId, ProcessUpcallFactory};

/// Default trait for Grant contents
///
/// Compared to the Rust [`Default`] trait, this provides additional
/// information about the process the Grant is created over, as well
/// as factories for creating structures relating to a process.
pub trait GrantDefault {
    fn grant_default(
        process_id: AppId,
        upcall_factory: &mut ProcessUpcallFactory,
        //appslice_factory: ProcessAppSliceFactory,
    ) -> Self;
}
=======
>>>>>>> d44dc913

/// This GrantMemory object provides access to the memory allocated for a grant
/// for a specific process.
///
/// The GrantMemory type is templated on T, the actual type of the object in the
/// grant. GrantMemory holds a mutable reference to the type, allowing users
/// access to the object in process memory.
///
/// Capsules gain access to a GrantMemory object by calling `Grant::enter()`.
pub struct GrantMemory<'a, T: 'a + ?Sized> {
    /// The mutable reference to the actual object type stored in the grant.
    data: &'a mut T,
}

impl<'a, T: 'a + ?Sized> GrantMemory<'a, T> {
    /// Create a `GrantMemory` object to provide access to the actual object
    /// allocated for a process.
    ///
    /// Only one can GrantMemory per underlying object can be created at a time.
    /// Otherwise, there would be multiple mutable references to the same object
    /// which is undefined behavior.
    fn new(data: &'a mut T) -> GrantMemory<'a, T> {
        GrantMemory { data: data }
    }
}

impl<'a, T: 'a + ?Sized> Deref for GrantMemory<'a, T> {
    type Target = T;
    fn deref(&self) -> &T {
        self.data
    }
}

impl<'a, T: 'a + ?Sized> DerefMut for GrantMemory<'a, T> {
    fn deref_mut(&mut self) -> &mut T {
        self.data
    }
}

/// An instance of a grant allocated for a particular process.
///
/// `ProcessGrant` is a handle to an instance of a grant that has been allocated
/// in a specific process's grant region. A `ProcessGrant` guarantees that the
/// memory for the grant has been allocated in the process's memory.
///
/// This is created from a `Grant` when that grant is entered for a specific
/// process.
pub struct ProcessGrant<'a, T: 'a> {
    /// The process the grant is applied to.
    ///
    /// We use a reference here because instances of `ProcessGrant` are very
    /// short lived. They only exist while a `Grant` is being entered, so we can
    /// be sure the process still exists while a `ProcessGrant` exists. No
    /// `ProcessGrant` can be stored.
    process: &'a dyn Process,

    /// The identifier of the Grant this is applied for.
    grant_num: usize,

    /// Used to keep the Rust type of the grant.
    _phantom: PhantomData<T>,
}

<<<<<<< HEAD
impl<'a, T: GrantDefault> AppliedGrant<'a, T> {
    fn get_or_allocate(grant: &Grant<T>, process: &'a dyn ProcessType) -> Result<Self, Error> {
        // Here is an example of how the grants are laid out in a
        // process's memory:
=======
impl<'a, T: Default> ProcessGrant<'a, T> {
    /// Create a `ProcessGrant` for the given Grant in the given Process's grant
    /// region.
    ///
    /// If the grant in this process has not been setup before this will attempt
    /// to allocate the memory from the process's grant region.
    ///
    /// # Return
    ///
    /// If the grant is already allocated or could be allocated, and the process
    /// is valid, this returns `Ok(ProcessGrant)`. Otherwise it returns a
    /// relevant error.
    fn new(grant: &Grant<T>, process: &'a dyn Process) -> Result<Self, Error> {
        // Here is an example of how the grants are laid out in the grant region
        // of process's memory:
>>>>>>> d44dc913
        //
        // Mem. Addr.
        // 0x0040000  ┌────────────────────────────────────
        //            │   GrantPointerN [0x003FFC8]
        //            │   ...
        //            │   GrantPointer1 [0x003FFC0]
        //            │   GrantPointer0 [0x0000000 (NULL)]
        //            ├────────────────────────────────────
        //            │   Process Control Block
        // 0x003FFE0  ├────────────────────────────────────  Grant Region ┐
        //            │   GrantMemoryN                                    │
        // 0x003FFC8  ├────────────────────────────────────               │
        //            │   GrantMemory1                                    ▼
        // 0x003FFC0  ├────────────────────────────────────
        //            │
        //            │   --unallocated--
        //            │
        //            └────────────────────────────────────
        //
<<<<<<< HEAD
        // A `GrantPointer` can be set to all 1s (0xFFFFFFFFF) as a flag
        // that that grant is currently entered (aka being accessed). The actual
        // pointer address is restored when the access finishes.
        //
        // This function provides the app access to the specific
        // grant memory, and allocates the grant region in the
        // process memory if needed.

        // Get the GrantPointer to start. Since process.rs does not know
        // anything about the datatype of the grant, and the grant
        // memory may not yet be allocated, it can only return a `*mut
        // u8` here. We will eventually convert this to a `*mut T`.
        let driver_num = grant.driver_num;
        let grant_num = grant.grant_num;
        let appid = process.appid();
        if let Some(untyped_grant_ptr) = process.get_grant_ptr(grant_num) {
            // If the grant pointer is NULL then the memory for the
            // GrantRegion needs to be allocated. If the grant pointer is all 1s
            // then the grant is already enetered and we return an error. Otherwise, we can
            // convert the pointer to a `*mut T` because we know we
            // previously allocated enough memory for type T.
            unsafe {
                let typed_grant_pointer = if untyped_grant_ptr.is_null() {
                    // Allocate space in the process's memory for
                    // something of type `T` for the grant.
                    //
                    // Note: This allocation is intentionally never
                    // freed.  A grant region is valid once allocated
                    // for the lifetime of the process.
                    let alloc_size = size_of::<T>();
                    let new_region =
                        appid
                            .kernel
                            .process_map_or(Err(Error::NoSuchApp), appid, |process| {
                                process.alloc(alloc_size, align_of::<T>()).map_or(
                                    Err(Error::OutOfMemory),
                                    |buf| {
                                        // Convert untyped `*mut u8` allocation to allocated type
                                        let ptr = NonNull::cast::<T>(buf);

                                        Ok(ptr)
                                    },
                                )
                            })?;

                    // We may only ever have at most one Upcall per
                    // (driver_num, callback_num, process_id) tuple in
                    // the kernel. To uphold this guarantee we only
                    // allow creating Upcalls in the Grant
                    // initialization and assume that any driver has
                    // only a single Grant region associated with it.
                    let mut upcall_factory = ProcessUpcallFactory::new(process.appid(), driver_num);

                    // We use `ptr::write` to avoid `Drop`ping the uninitialized memory in
                    // case `T` implements the `Drop` trait.
                    write(
                        new_region.as_ptr(),
                        T::grant_default(process.appid(), &mut upcall_factory),
                    );
=======
        // An array of pointers (one per possible grant region) point to where
        // the actual grant memory is allocated inside of the process. The grant
        // memory is not allocated until the actual grant region is actually
        // used.

        let grant_num = grant.grant_num;
        let processid = process.processid();

        // Check if the grant is allocated. If not, we allocate it process
        // memory first. We then create an `ProcessGrant` object for this grant.
        if let Some(is_allocated) = process.grant_is_allocated(grant_num) {
            if !is_allocated {
                // Allocate space in the process's memory for something of type
                // `T` for the grant.
                //
                // Note: This allocation is intentionally never freed. A grant
                // region is valid once allocated for the lifetime of the
                // process.
                //
                // If the grant could not be allocated this will cause the
                // `new()` function to return with an error.
                let alloc_size = size_of::<T>();
                let new_region = processid.kernel.process_map_or(
                    Err(Error::NoSuchApp),
                    processid,
                    |process| {
                        process
                            .allocate_grant(grant_num, alloc_size, align_of::<T>())
                            .map_or(Err(Error::OutOfMemory), |buf| {
                                // Convert untyped `*mut u8` allocation to
                                // allocated type
                                let ptr = NonNull::cast::<T>(buf);
                                Ok(ptr)
                            })
                    },
                )?;

                // ### Safety
                //
                // Writing memory at an arbitrary pointer is unsafe. We are safe
                // to do this here because the following conditions are met:
                //
                // 1. The pointer address is valid. The pointer is allocated
                //    statically in process memory, and will exist for as long
                //    as the process does. The grant is only accessible while
                //    the process is still valid.
                //
                // 2. The pointer is correct aligned. The `allocate_grant()`
                //    function ensures the pointer is correctly aligned.
                unsafe {
                    // We use `ptr::write` to avoid `Drop`ping the uninitialized
                    // memory in case `T` implements the `Drop` trait.
                    write(new_region.as_ptr(), T::default());
                }
            }
>>>>>>> d44dc913

            // We have ensured the grant is already allocated or was just
            // allocated, so we can create and return the `AppliedGrant` type.
            Ok(ProcessGrant {
                process: process,
                grant_num: grant_num,
                _phantom: PhantomData,
            })
        } else {
            // Cannot use the grant region in any way if the process is
            // inactive.
            Err(Error::InactiveApp)
        }
    }

    /// Return an `ProcessGrant` for a grant in a process if the process is
    /// valid and that process grant has already been allocated, or `None`
    /// otherwise.
    fn new_if_allocated(grant: &Grant<T>, process: &'a dyn Process) -> Option<Self> {
        if let Some(is_allocated) = process.grant_is_allocated(grant.grant_num) {
            if is_allocated {
                Some(ProcessGrant {
                    process: process,
                    grant_num: grant.grant_num,
                    _phantom: PhantomData,
                })
            } else {
                // Grant has not been allocated.
                None
            }
        } else {
            // Process is invalid.
            None
        }
    }

    /// Return the ProcessId of the process this ProcessGrant is associated with.
    pub fn processid(&self) -> ProcessId {
        self.process.processid()
    }

    /// Run a function with access to the memory in the related process for the
    /// related Grant.
    ///
    /// This is "entering" the grant region, and the _only_ time when the
    /// contents of a grant region can be accessed.
    ///
    /// Note, a grant can only be entered once at a time. Attempting to call
    /// `.enter()` on a grant while it is already entered will result in a
    /// panic!()`. See the comment in `access_grant()` for more information.
    pub fn enter<F, R>(self, fun: F) -> R
    where
        F: FnOnce(&mut GrantMemory<T>) -> R,
    {
        // # `unwrap()` Safety
        //
        // `access_grant()` can only return `None` if the grant is already
        // entered. Since we are asking for a panic!() if the grant is entered,
        // `access_grant()` function will never return `None`.
        self.access_grant(fun, true).unwrap()
    }

    /// Run a function with access to the memory in the related process for the
    /// related Grant only if that grant region is not already entered. If the
    /// grant is already entered silently skip it.
    ///
    /// **You almost certainly should use `.enter()` rather than
    /// `.try_enter()`.**
    ///
    /// While the `.enter()` version can panic, that panic likely indicates a
    /// bug in the code and not a condition that should be handled. For example,
    /// this benign looking code is wrong:
    ///
    /// ```ignore
    /// self.apps.enter(thisapp, |app_grant, _| {
    ///     // Update state in the grant region of `thisapp`. Also, mark that
    ///     // `thisapp` needs to run again.
    ///     app_grant.runnable = true;
    ///
    ///     // Now, check all apps to see if any are ready to run.
    ///     let mut work_left_to_do = false;
    ///     self.apps.iter().each(|other_app| {
    ///         other_app.enter(|other_app_grant, _| { // ERROR! This leads to a
    ///             if other_app_grant.runnable {      // grant being entered
    ///                 work_left_to_do = true;        // twice!
    ///             }
    ///         })
    ///     })
    /// })
    /// ```
    ///
    /// The example is wrong because it tries to iterate across all grant
    /// regions while one of them is already entered. This will lead to a grant
    /// region being entered twice which violates Rust's memory restrictions and
    /// is undefined behavior.
    ///
    /// However, since the example uses `.enter()` on the iteration, Tock will
    /// panic when the grant is entered for the second time, notifying the
    /// developer that something is wrong. The fix is to exit out of the first
    /// `.enter()` before attempting to iterate over the grant for all
    /// processes.
    ///
    /// However, if the example used `.try_enter()` in the iter loop, there
    /// would be no panic, but the already entered grant would be silently
    /// skipped. This can hide subtle bugs if the skipped grant is only relevant
    /// in certain cases.
    ///
    /// Therefore, only use `try_enter()` if you are sure you want to skip the
    /// already entered grant. Cases for this are rare.
    ///
    /// ## Return
    ///
    /// Returns `None` if the grant is already entered. Otherwise returns
    /// `Some(fun())`.
    pub fn try_enter<F, R>(self, fun: F) -> Option<R>
    where
        F: FnOnce(&mut GrantMemory<T>) -> R,
    {
        self.access_grant(fun, false)
    }

    /// Run a function with access to the memory in the related process for the
    /// related Grant. Also provide this function with an allocator for
    /// allocating additional memory in the process's grant region.
    ///
    /// This is "entering" the grant region, and the _only_ time when the
    /// contents of a grant region can be accessed.
    ///
    /// Note, a grant can only be entered once at a time. Attempting to call
    /// `.enter()` on a grant while it is already entered will result in a
    /// panic!()`. See the comment in `access_grant()` for more information.
    pub fn enter_with_allocator<F, R>(self, fun: F) -> R
    where
        F: FnOnce(&mut GrantMemory<T>, &mut GrantRegionAllocator) -> R,
    {
        // # `unwrap()` Safety
        //
        // `access_grant()` can only return `None` if the grant is already
        // entered. Since we are asking for a panic!() if the grant is entered,
        // `access_grant()` function will never return `None`.
        self.access_grant_with_allocator(fun, true).unwrap()
    }

    /// Access the `ProcessGrant` memory and run a closure on the process's
    /// grant memory.
    ///
    /// If `panic_on_reenter` is `true`, this will panic if the grant region is
    /// already currently entered. If `panic_on_reenter` is `false`, this will
    /// return `None` if the grant region is entered and do nothing.
    fn access_grant<F, R>(self, fun: F, panic_on_reenter: bool) -> Option<R>
    where
        F: FnOnce(&mut GrantMemory<T>) -> R,
    {
        // Access the grant that is in process memory. This can only fail if
        // the grant is already entered.
        let optional_grant_ptr = self
            .process
            .enter_grant(self.grant_num)
            .map_err(|_err| {
                // If we get an error it is because the grant is already
                // entered. `process.enter_grant()` can fail for several
                // reasons, but only the double enter case can happen once a
                // grant has been applied. The other errors would be detected
                // earlier (i.e. before the grant can be applied).

                // If `panic_on_reenter` is false, we skip this error and do
                // nothing with this grant.
                if !panic_on_reenter {
                    return;
                }

                // If `enter_grant` fails, we panic!() to notify the developer
                // that they tried to enter the same grant twice which is
                // prohibited because it would result in two mutable references
                // existing for the same memory. This preserves type correctness
                // (but does crash the system).
                //
                // ## Explanation and Rationale
                //
                // This panic represents a tradeoff. While it is undesirable to
                // have the potential for a runtime crash in this grant region
                // code, it balances usability with type correctness. The
                // challenge is that calling `self.apps.iter()` is a common
                // pattern in capsules to access the grant region of every app
                // that is using the capsule, and sometimes it is intuitive to
                // call that inside of a `self.apps.enter(app_id, |app| {...})`
                // closure. However, `.enter()` means that app's grant region is
                // entered, and then a naive `.iter()` would re-enter the grant
                // region and cause undefined behavior. We considered different
                // options to resolve this.
                //
                // 1. Have `.iter()` only iterate over grant regions which are
                //    not entered. This avoids the bug, but could lead to
                //    unexpected behavior, as `self.apps.iter()` will do
                //    different things depending on where in a capsule it is
                //    called.
                // 2. Have the compiler detect when `.iter()` is called when a
                //    grant region has already been entered. We don't know of a
                //    viable way to implement this.
                // 3. Panic if `.iter()` is called when a grant is already
                //    entered.
                //
                // We decided on option 3 because it balances minimizing
                // surprises (`self.apps.iter()` will always iterate all grants)
                // while also protecting against the bug. We expect that any
                // code that attempts to call `self.apps.iter()` after calling
                // `.enter()` will immediately encounter this `panic!()` and
                // have to be refactored before any tests will be successful.
                // Therefore, this `panic!()` should only occur at
                // development/testing time.
                //
                // ## How to fix this error
                //
                // If you are seeing this panic, you need to refactor your
                // capsule to not call `.iter()` or `.each()` from inside a
                // `.enter()` closure. That is, you need to close the grant
                // region you are currently in before trying to iterate over all
                // grant regions.
                panic!("Attempted to re-enter a grant region.");
            })
            .ok();

        // Return early if no grant
        let grant_ptr = if let Some(ptr) = optional_grant_ptr {
            ptr
        } else {
            return None;
        };

        // Process only holds the grant's memory, but does not know the actual
        // type of the grant. We case the type here so that the user of the
        // grant is restricted by the type system to access this memory safely.
        //
        // # Safety
        //
        // This is safe as long as the memory at grant_ptr is correctly aligned,
        // the correct size for type `T`, is only every cast as a `T`, and only
        // one reference to the object exists. We guarantee this because type
        // `T` cannot change, and we ensure the size and alignment are correct
        // when the grant is allocated. We ensure that only one reference can
        // ever exist by marking the grant entered in `enter_grant()`, and
        // subsequent calls to `enter_grant()` will fail.
        let grant = unsafe { &mut *(grant_ptr as *mut T) };

        // Create a wrapped object that is passed to the capsule.
        let mut grant_memory = GrantMemory::new(grant);

        // Allow the capsule to access the grant.
        let res = fun(&mut grant_memory);

        // Now that the capsule has finished we need to "release" the grant.
        // This will mark it as no longer entered and allow the grant to be used
        // in the future.
        self.process.leave_grant(self.grant_num);

        Some(res)
    }

    /// Access the `ProcessGrant` memory and run a closure on the process's
    /// grant memory.
    ///
    /// If `panic_on_reenter` is `true`, this will panic if the grant region is
    /// already currently entered. If `panic_on_reenter` is `false`, this will
    /// return `None` if the grant region is entered and do nothing.
    fn access_grant_with_allocator<F, R>(self, fun: F, panic_on_reenter: bool) -> Option<R>
    where
        F: FnOnce(&mut GrantMemory<T>, &mut GrantRegionAllocator) -> R,
    {
        // Access the grant that is in process memory. This can only fail if
        // the grant is already entered.
        let optional_grant_ptr = self
            .process
            .enter_grant(self.grant_num)
            .map_err(|_err| {
                // If we get an error it is because the grant is already
                // entered. `process.enter_grant()` can fail for several
                // reasons, but only the double enter case can happen once a
                // grant has been applied. The other errors would be detected
                // earlier (i.e. before the grant can be applied).

                // If `panic_on_reenter` is false, we skip this error and do
                // nothing with this grant.
                if !panic_on_reenter {
                    return;
                }

                // See `access_grant()` for an explanation of this panic.
                panic!("Attempted to re-enter a grant region.");
            })
            .ok();

        // # `unwrap()` Safety
        //
        // Only `unwrap()` if some, otherwise return early.
        let grant_ptr = if optional_grant_ptr.is_some() {
            optional_grant_ptr.unwrap()
        } else {
            return None;
        };

        // Process only holds the grant's memory, but does not know the actual
        // type of the grant. We case the type here so that the user of the
        // grant is restricted by the type system to access this memory safely.
        //
        // # Safety
        //
        // This is safe as long as the memory at grant_ptr is correctly aligned,
        // the correct size for type `T`, is only every cast as a `T`, and only
        // one reference to the object exists. We guarantee this because type
        // `T` cannot change, and we ensure the size and alignment are correct
        // when the grant is allocated. We ensure that only one reference can
        // ever exist by marking the grant entered in `enter_grant()`, and
        // subsequent calls to `enter_grant()` will fail.
        let grant = unsafe { &mut *(grant_ptr as *mut T) };

        // Create a wrapped object that is passed to the capsule.
        let mut grant_memory = GrantMemory::new(grant);

        // Setup an allocator in case the capsule needs additional memory in the
        // grant space.
        let mut allocator = GrantRegionAllocator {
            processid: self.process.processid(),
        };

        // Allow the capsule to access the grant.
        let res = fun(&mut grant_memory, &mut allocator);

        // Now that the capsule has finished we need to "release" the grant.
        // This will mark it as no longer entered and allow the grant to be used
        // in the future.
        self.process.leave_grant(self.grant_num);

        Some(res)
    }
}

/// Grant which was allocated from the kernel-owned grant region in a specific
/// process's memory, separately from a normal `Grant`.
///
/// A `CustomGrant` allows a capsule to allocate additional memory on behalf of
/// a process.
pub struct CustomGrant<T> {
    /// An identifier for this custom grant within a process's grant region.
    ///
    /// Here, this is an opaque reference that Process uses to access the
    /// custom grant allocation. This setup ensures that Process owns the grant
    /// memory.
    identifier: ProcessCustomGrantIdentifer,

    /// Identifier for the process where this custom grant is allocated.
    processid: ProcessId,

    /// Used to keep the Rust type of the grant.
    _phantom: PhantomData<T>,
}

impl<T> CustomGrant<T> {
    /// Creates a new `CustomGrant`.
    fn new(identifier: ProcessCustomGrantIdentifer, processid: ProcessId) -> Self {
        CustomGrant {
            identifier,
            processid,
            _phantom: PhantomData,
        }
    }

    /// Helper function to get the ProcessId from the custom grant.
    pub fn processid(&self) -> ProcessId {
        self.processid
    }

    /// Gives access to inner data within the given closure.
    ///
    /// If the process has since been restarted or crashed, or the memory is
    /// otherwise no longer present, then this function will not call the given
    /// closure, and will instead directly return `Err(Error::NoSuchApp)`.
    ///
    /// Because this function requires `&mut self`, it should be impossible to
    /// access the inner data of a given `CustomGrant` reentrantly. Thus the
    /// reentrance detection we use for non-custom grants is not needed here.
    pub fn enter<F, R>(&mut self, fun: F) -> Result<R, Error>
    where
        F: FnOnce(GrantMemory<'_, T>) -> R,
    {
        // Verify that the process this CustomGrant was allocated within still
        // exists.
        self.processid
            .kernel
            .process_map_or(Err(Error::NoSuchApp), self.processid, |process| {
                // App is valid.

                // Now try to access the custom grant memory.
                let grant_ptr = process.enter_custom_grant(self.identifier)?;

                // # Safety
                //
                // `grant_ptr` must be a valid pointer and there must not exist
                // any other references to the same memory. We verify the
                // pointer is valid and aligned when the memory is allocated and
                // `CustomGrant` is created. We are sure that there are no
                // other references because the only way to create a reference
                // is using this `enter()` function, and it can only be called
                // once (because of the `&mut self` requirement).
                let custom_grant = unsafe { &mut *(grant_ptr as *mut T) };
                let borrowed = GrantMemory::new(custom_grant);
                Ok(fun(borrowed))
            })
    }
}

/// Tool for allocating additional memory regions in a process's grant region.
///
/// This is optionally provided along with a grant so that if a capsule needs
/// per-process dynamic allocation it can allocate additional memory.
pub struct GrantRegionAllocator {
    /// The process the allocator will allocate memory from.
    processid: ProcessId,
}

impl GrantRegionAllocator {
    /// Allocates a new `CustomGrant` initialized using the given closure.
    ///
    /// The closure will be called exactly once, and the result will be used to
    /// initialize the owned value.
    ///
    /// This interface was chosen instead of a simple `alloc(val)` as it's
    /// much more likely to optimize out all stack intermediates. This
    /// helps to prevent stack overflows when allocating large values.
    ///
    /// # Panic Safety
    ///
    /// If `init` panics, the freshly allocated memory may leak.
    pub fn alloc_with<T, F>(&mut self, init: F) -> Result<CustomGrant<T>, Error>
    where
        F: FnOnce() -> T,
    {
        let (custom_grant_identifier, typed_ptr) = self.alloc_raw::<T>()?;

        // # Safety
        //
        // Writing to this pointer is safe as long as the pointer is valid
        // and aligned. `alloc_raw()` guarantees these constraints are met.
        unsafe {
            // We use `ptr::write` to avoid `Drop`ping the uninitialized memory
            // in case `T` implements the `Drop` trait.
            write(typed_ptr.as_ptr(), init());
        }

        Ok(CustomGrant::new(custom_grant_identifier, self.processid))
    }

    /// Allocates a slice of n instances of a given type. Each instance is
    /// initialized using the provided function.
    ///
    /// The provided function will be called exactly `n` times, and will be
    /// passed the index it's initializing, from `0` through `NUM_ITEMS - 1`.
    ///
    /// # Panic Safety
    ///
    /// If `val_func` panics, the freshly allocated memory and any values
    /// already written will be leaked.
    pub fn alloc_n_with<T, F, const NUM_ITEMS: usize>(
        &mut self,
        mut init: F,
    ) -> Result<CustomGrant<[T; NUM_ITEMS]>, Error>
    where
        F: FnMut(usize) -> T,
    {
        let (custom_grant_identifier, typed_ptr) = self.alloc_n_raw::<T>(NUM_ITEMS)?;

        for i in 0..NUM_ITEMS {
            // # Safety
            //
            // The allocate function guarantees that `ptr` points to memory
            // large enough to allocate `num_items` copies of the object.
            unsafe {
                write(typed_ptr.as_ptr().add(i), init(i));
            }
        }

        Ok(CustomGrant::new(custom_grant_identifier, self.processid))
    }

    /// Allocates uninitialized grant memory appropriate to store a `T`.
    ///
    /// The caller must initialize the memory.
    ///
    /// Also returns a ProcessCustomGrantIdentifer to access the memory later.
    fn alloc_raw<T>(&mut self) -> Result<(ProcessCustomGrantIdentifer, NonNull<T>), Error> {
        self.alloc_n_raw::<T>(1)
    }

    /// Allocates space for a dynamic number of items.
    ///
    /// The caller is responsible for initializing the returned memory.
    ///
    /// Returns memory appropriate for storing `num_items` contiguous instances
    /// of `T` and a ProcessCustomGrantIdentifer to access the memory later.
    fn alloc_n_raw<T>(
        &mut self,
        num_items: usize,
    ) -> Result<(ProcessCustomGrantIdentifer, NonNull<T>), Error> {
        let alloc_size = size_of::<T>()
            .checked_mul(num_items)
            .ok_or(Error::OutOfMemory)?;
        self.processid
            .kernel
            .process_map_or(Err(Error::NoSuchApp), self.processid, |process| {
                process
                    .allocate_custom_grant(alloc_size, align_of::<T>())
                    .map_or(
                        Err(Error::OutOfMemory),
                        |(custom_grant_identifier, raw_ptr)| {
                            // Convert untyped `*mut u8` allocation to allocated
                            // type
                            let typed_ptr = NonNull::cast::<T>(raw_ptr);

                            Ok((custom_grant_identifier, typed_ptr))
                        },
                    )
            })
    }
}

<<<<<<< HEAD
/// Region of process memory reserved for the kernel.
pub struct Grant<T: GrantDefault> {
    pub(crate) kernel: &'static Kernel,
    driver_num: u32,
=======
/// Type for storing an object of type T in process memory that is only
/// accessible by the kernel.
///
/// A single `Grant` can allocate space for one object of type T for each
/// process on the board. Each allocated object will reside in the grant region
/// belonging to the process that the object is allocated for. The `Grant` type
/// is used to get access to `ProcessGrant`s, which are tied to a specific
/// process and provide access to the memory object allocated for that process.
pub struct Grant<T: Default> {
    /// Hold a reference to the core kernel so we can iterate processes.
    pub(crate) kernel: &'static Kernel,

    /// The identifier for this grant. Having an identifier allows the Process
    /// implementation to lookup the memory for this grant in the specific
    /// process.
>>>>>>> d44dc913
    grant_num: usize,

    /// Used to keep the Rust type of the grant.
    ptr: PhantomData<T>,
}

<<<<<<< HEAD
impl<T: GrantDefault> Grant<T> {
    pub(crate) fn new(kernel: &'static Kernel, driver_num: u32, grant_index: usize) -> Grant<T> {
=======
impl<T: Default> Grant<T> {
    /// Create a new `Grant` type which allows a capsule to store
    /// process-specific data for each process in the process's memory region.
    ///
    /// This must only be called from the main kernel so that it can ensure that
    /// `grant_index` is a valid index.
    pub(crate) fn new(kernel: &'static Kernel, grant_index: usize) -> Grant<T> {
>>>>>>> d44dc913
        Grant {
            kernel: kernel,
            driver_num: driver_num,
            grant_num: grant_index,
            ptr: PhantomData,
        }
    }

    /// Enter the grant for a specific process.
    ///
    /// This creates a `ProcessGrant` which is a handle for a grant allocated
    /// for a specific process. Then, that `ProcessGrant` is entered and the
    /// provided closure is run with access to the memory in the grant region.
    pub fn enter<F, R>(&self, processid: ProcessId, fun: F) -> Result<R, Error>
    where
        F: FnOnce(&mut GrantMemory<T>) -> R,
    {
        // Verify that this process actually exists.
        processid
            .kernel
            .process_map_or(Err(Error::NoSuchApp), processid, |process| {
                // Get the `ProcessGrant` for the process, possibly needing to
                // actually allocate the memory in the process's grant region to
                // do so. This can fail for a variety of reasons, and if so we
                // return the error to the capsule.
                let pg = ProcessGrant::new(self, process)?;

                // If we have managed to create an `ProcessGrant`, all we need
                // to do is actually access the memory and run the
                // capsule-provided closure. This can only fail if the grant is
                // already entered, at which point the kernel will panic.
                Ok(pg.enter(fun))
            })
    }

    /// Enter the grant for a specific process with access to an allocator.
    ///
    /// This creates an `ProcessGrant` which is a handle for a grant allocated
    /// for a specific process. Then, that `ProcessGrant` is entered and the
    /// provided closure is run with access to the memory in the grant region.
    ///
    /// The allocator allows the caller to dynamically allocate additional
    /// memory in the process's grant region.
    pub fn enter_with_allocator<F, R>(&self, processid: ProcessId, fun: F) -> Result<R, Error>
    where
        F: FnOnce(&mut GrantMemory<T>, &mut GrantRegionAllocator) -> R,
    {
        // Verify that this process actually exists.
        processid
            .kernel
            .process_map_or(Err(Error::NoSuchApp), processid, |process| {
                // Get the `ProcessGrant` for the process, possibly needing to
                // actually allocate the memory in the process's grant region to
                // do so. This can fail for a variety of reasons, and if so we
                // return the error to the capsule.
                let pg = ProcessGrant::new(self, process)?;

                // If we have managed to create an `ProcessGrant`, all we need
                // to do is actually access the memory and run the
                // capsule-provided closure. This can only fail if the grant is
                // already entered, at which point the kernel will panic.
                Ok(pg.enter_with_allocator(fun))
            })
    }

    /// Run a function on the grant for each active process if the grant has
    /// been allocated for that process.
    ///
    /// This will silently skip any process where the grant has not previously
    /// been allocated. This will also silently skip any invalid processes.
    ///
    /// Calling this function when an `ProcessGrant` for a process is currently
    /// entered will result in a panic.
    pub fn each<F>(&self, fun: F)
    where
        F: Fn(ProcessId, &mut GrantMemory<T>),
    {
        // Create a the iterator across `ProcessGrant`s for each process.
        for pg in self.iter() {
            let processid = pg.processid();
            // Since we iterating, there is no return value we need to worry
            // about.
            pg.enter(|memory| fun(processid, memory));
        }
    }

    /// Get an iterator over all processes and their active grant regions for
    /// this particular grant.
    ///
    /// Calling this function when an `ProcessGrant` for a process is currently
    /// entered will result in a panic.
    pub fn iter(&self) -> Iter<T> {
        Iter {
            grant: self,
            subiter: self.kernel.get_process_iter(),
        }
    }
}

<<<<<<< HEAD
pub struct Iter<'a, T: 'a + GrantDefault> {
=======
/// Type to iterate `ProcessGrant`s across processes.
pub struct Iter<'a, T: 'a + Default> {
    /// The grant type to use.
>>>>>>> d44dc913
    grant: &'a Grant<T>,

    /// Iterator over valid processes.
    subiter: core::iter::FilterMap<
        core::slice::Iter<'a, Option<&'static dyn Process>>,
        fn(&Option<&'static dyn Process>) -> Option<&'static dyn Process>,
    >,
}

<<<<<<< HEAD
impl<'a, T: GrantDefault> Iterator for Iter<'a, T> {
    type Item = AppliedGrant<'a, T>;
=======
impl<'a, T: Default> Iterator for Iter<'a, T> {
    type Item = ProcessGrant<'a, T>;
>>>>>>> d44dc913

    fn next(&mut self) -> Option<Self::Item> {
        let grant = self.grant;
        // Get the next `ProcessId` from the kernel processes array that is setup to
        // use this grant. Since the iterator itself is saved calling this
        // function again will start where we left off.
        self.subiter
            .find_map(|process| ProcessGrant::new_if_allocated(grant, process))
    }
}<|MERGE_RESOLUTION|>--- conflicted
+++ resolved
@@ -114,8 +114,7 @@
 
 use crate::process::{Error, Process, ProcessCustomGrantIdentifer, ProcessId};
 use crate::sched::Kernel;
-<<<<<<< HEAD
-use crate::upcall::{AppId, ProcessUpcallFactory};
+use crate::upcall::ProcessUpcallFactory;
 
 /// Default trait for Grant contents
 ///
@@ -124,13 +123,11 @@
 /// as factories for creating structures relating to a process.
 pub trait GrantDefault {
     fn grant_default(
-        process_id: AppId,
+        process_id: ProcessId,
         upcall_factory: &mut ProcessUpcallFactory,
         //appslice_factory: ProcessAppSliceFactory,
     ) -> Self;
 }
-=======
->>>>>>> d44dc913
 
 /// This GrantMemory object provides access to the memory allocated for a grant
 /// for a specific process.
@@ -194,13 +191,7 @@
     _phantom: PhantomData<T>,
 }
 
-<<<<<<< HEAD
-impl<'a, T: GrantDefault> AppliedGrant<'a, T> {
-    fn get_or_allocate(grant: &Grant<T>, process: &'a dyn ProcessType) -> Result<Self, Error> {
-        // Here is an example of how the grants are laid out in a
-        // process's memory:
-=======
-impl<'a, T: Default> ProcessGrant<'a, T> {
+impl<'a, T: GrantDefault> ProcessGrant<'a, T> {
     /// Create a `ProcessGrant` for the given Grant in the given Process's grant
     /// region.
     ///
@@ -215,7 +206,6 @@
     fn new(grant: &Grant<T>, process: &'a dyn Process) -> Result<Self, Error> {
         // Here is an example of how the grants are laid out in the grant region
         // of process's memory:
->>>>>>> d44dc913
         //
         // Mem. Addr.
         // 0x0040000  ┌────────────────────────────────────
@@ -235,72 +225,16 @@
         //            │
         //            └────────────────────────────────────
         //
-<<<<<<< HEAD
-        // A `GrantPointer` can be set to all 1s (0xFFFFFFFFF) as a flag
-        // that that grant is currently entered (aka being accessed). The actual
-        // pointer address is restored when the access finishes.
-        //
-        // This function provides the app access to the specific
-        // grant memory, and allocates the grant region in the
-        // process memory if needed.
+        // An array of pointers (one per possible grant region) point to where
+        // the actual grant memory is allocated inside of the process. The grant
+        // memory is not allocated until the actual grant region is actually
+        // used.
 
         // Get the GrantPointer to start. Since process.rs does not know
         // anything about the datatype of the grant, and the grant
         // memory may not yet be allocated, it can only return a `*mut
         // u8` here. We will eventually convert this to a `*mut T`.
         let driver_num = grant.driver_num;
-        let grant_num = grant.grant_num;
-        let appid = process.appid();
-        if let Some(untyped_grant_ptr) = process.get_grant_ptr(grant_num) {
-            // If the grant pointer is NULL then the memory for the
-            // GrantRegion needs to be allocated. If the grant pointer is all 1s
-            // then the grant is already enetered and we return an error. Otherwise, we can
-            // convert the pointer to a `*mut T` because we know we
-            // previously allocated enough memory for type T.
-            unsafe {
-                let typed_grant_pointer = if untyped_grant_ptr.is_null() {
-                    // Allocate space in the process's memory for
-                    // something of type `T` for the grant.
-                    //
-                    // Note: This allocation is intentionally never
-                    // freed.  A grant region is valid once allocated
-                    // for the lifetime of the process.
-                    let alloc_size = size_of::<T>();
-                    let new_region =
-                        appid
-                            .kernel
-                            .process_map_or(Err(Error::NoSuchApp), appid, |process| {
-                                process.alloc(alloc_size, align_of::<T>()).map_or(
-                                    Err(Error::OutOfMemory),
-                                    |buf| {
-                                        // Convert untyped `*mut u8` allocation to allocated type
-                                        let ptr = NonNull::cast::<T>(buf);
-
-                                        Ok(ptr)
-                                    },
-                                )
-                            })?;
-
-                    // We may only ever have at most one Upcall per
-                    // (driver_num, callback_num, process_id) tuple in
-                    // the kernel. To uphold this guarantee we only
-                    // allow creating Upcalls in the Grant
-                    // initialization and assume that any driver has
-                    // only a single Grant region associated with it.
-                    let mut upcall_factory = ProcessUpcallFactory::new(process.appid(), driver_num);
-
-                    // We use `ptr::write` to avoid `Drop`ping the uninitialized memory in
-                    // case `T` implements the `Drop` trait.
-                    write(
-                        new_region.as_ptr(),
-                        T::grant_default(process.appid(), &mut upcall_factory),
-                    );
-=======
-        // An array of pointers (one per possible grant region) point to where
-        // the actual grant memory is allocated inside of the process. The grant
-        // memory is not allocated until the actual grant region is actually
-        // used.
-
         let grant_num = grant.grant_num;
         let processid = process.processid();
 
@@ -333,6 +267,14 @@
                     },
                 )?;
 
+                // We may only ever have at most one Upcall per
+                // (driver_num, callback_num, process_id) tuple in
+                // the kernel. To uphold this guarantee we only
+                // allow creating Upcalls in the Grant
+                // initialization and assume that any driver has
+                // only a single Grant region associated with it.
+                let mut upcall_factory = ProcessUpcallFactory::new(process.processid(), driver_num);
+
                 // ### Safety
                 //
                 // Writing memory at an arbitrary pointer is unsafe. We are safe
@@ -348,10 +290,12 @@
                 unsafe {
                     // We use `ptr::write` to avoid `Drop`ping the uninitialized
                     // memory in case `T` implements the `Drop` trait.
-                    write(new_region.as_ptr(), T::default());
+                    write(
+                        new_region.as_ptr(),
+                        T::grant_default(process.processid(), &mut upcall_factory),
+                    );
                 }
             }
->>>>>>> d44dc913
 
             // We have ensured the grant is already allocated or was just
             // allocated, so we can create and return the `AppliedGrant` type.
@@ -876,12 +820,6 @@
     }
 }
 
-<<<<<<< HEAD
-/// Region of process memory reserved for the kernel.
-pub struct Grant<T: GrantDefault> {
-    pub(crate) kernel: &'static Kernel,
-    driver_num: u32,
-=======
 /// Type for storing an object of type T in process memory that is only
 /// accessible by the kernel.
 ///
@@ -890,32 +828,29 @@
 /// belonging to the process that the object is allocated for. The `Grant` type
 /// is used to get access to `ProcessGrant`s, which are tied to a specific
 /// process and provide access to the memory object allocated for that process.
-pub struct Grant<T: Default> {
+pub struct Grant<T: GrantDefault> {
     /// Hold a reference to the core kernel so we can iterate processes.
     pub(crate) kernel: &'static Kernel,
+
+    /// Track the driver number associated with this grant
+    driver_num: u32,
 
     /// The identifier for this grant. Having an identifier allows the Process
     /// implementation to lookup the memory for this grant in the specific
     /// process.
->>>>>>> d44dc913
     grant_num: usize,
 
     /// Used to keep the Rust type of the grant.
     ptr: PhantomData<T>,
 }
 
-<<<<<<< HEAD
 impl<T: GrantDefault> Grant<T> {
-    pub(crate) fn new(kernel: &'static Kernel, driver_num: u32, grant_index: usize) -> Grant<T> {
-=======
-impl<T: Default> Grant<T> {
     /// Create a new `Grant` type which allows a capsule to store
     /// process-specific data for each process in the process's memory region.
     ///
     /// This must only be called from the main kernel so that it can ensure that
     /// `grant_index` is a valid index.
-    pub(crate) fn new(kernel: &'static Kernel, grant_index: usize) -> Grant<T> {
->>>>>>> d44dc913
+    pub(crate) fn new(kernel: &'static Kernel, driver_num: u32, grant_index: usize) -> Grant<T> {
         Grant {
             kernel: kernel,
             driver_num: driver_num,
@@ -1015,13 +950,9 @@
     }
 }
 
-<<<<<<< HEAD
+/// Type to iterate `ProcessGrant`s across processes.
 pub struct Iter<'a, T: 'a + GrantDefault> {
-=======
-/// Type to iterate `ProcessGrant`s across processes.
-pub struct Iter<'a, T: 'a + Default> {
     /// The grant type to use.
->>>>>>> d44dc913
     grant: &'a Grant<T>,
 
     /// Iterator over valid processes.
@@ -1031,13 +962,8 @@
     >,
 }
 
-<<<<<<< HEAD
 impl<'a, T: GrantDefault> Iterator for Iter<'a, T> {
-    type Item = AppliedGrant<'a, T>;
-=======
-impl<'a, T: Default> Iterator for Iter<'a, T> {
     type Item = ProcessGrant<'a, T>;
->>>>>>> d44dc913
 
     fn next(&mut self) -> Option<Self::Item> {
         let grant = self.grant;
