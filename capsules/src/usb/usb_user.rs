--- conflicted
+++ resolved
@@ -29,13 +29,9 @@
 use core::mem;
 use kernel::common::cells::OptionalCell;
 use kernel::hil;
-<<<<<<< HEAD
 use kernel::{
-    AppId, CommandReturn, Driver, ErrorCode, Grant, GrantDefault, ProcessUpcallFactory, Upcall,
+    CommandReturn, Driver, ErrorCode, Grant, GrantDefault, ProcessId, ProcessUpcallFactory, Upcall,
 };
-=======
-use kernel::{CommandReturn, Driver, ErrorCode, Grant, ProcessId, Upcall};
->>>>>>> d44dc913
 
 use crate::driver;
 pub const DRIVER_NUM: usize = driver::NUM::UsbUser as usize;
@@ -46,7 +42,7 @@
 }
 
 impl GrantDefault for App {
-    fn grant_default(_process_id: AppId, cb_factory: &mut ProcessUpcallFactory) -> Self {
+    fn grant_default(_process_id: ProcessId, cb_factory: &mut ProcessUpcallFactory) -> Self {
         App {
             callback: cb_factory.build_upcall(0).unwrap(),
             awaiting: None,
